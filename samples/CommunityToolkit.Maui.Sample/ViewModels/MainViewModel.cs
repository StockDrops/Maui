﻿using System.Collections.Generic;
using CommunityToolkit.Maui.Sample.Models;
using CommunityToolkit.Maui.Sample.Pages.Behaviors;
using CommunityToolkit.Maui.Sample.Pages.Converters;
using CommunityToolkit.Maui.Sample.Pages.Views;
using Microsoft.Maui.Graphics;

namespace CommunityToolkit.Maui.Sample.ViewModels;

public class MainViewModel : BaseGalleryViewModel
{
    protected override IEnumerable<SectionModel> CreateItems() => new[]
    {
        new SectionModel(typeof(BehaviorsGalleryPage), "Behaviors", Color.FromArgb("#8E8CD8"),
            "Behaviors lets you add functionality to user interface controls without having to subclass them. Behaviors are written in code and added to controls in XAML or code"),

<<<<<<< HEAD
            new SectionModel(typeof(ConvertersGalleryPage), "Converters", Color.FromArgb("#EA005E"),
                "Converters let you convert bindings of a certain type to a different value, based on custom logic"),

            new SectionModel(typeof(ViewsGalleryPage), "Views", Color.FromArgb("#EF6950"),
                "A custom view or control allows for adding custom functionality as if it came out of the Maui box"),
        };
    }
=======
        new SectionModel(typeof(ConvertersGalleryPage), "Converters", Color.FromArgb("#EA005E"),
            "Converters let you convert bindings of a certain type to a different value, based on custom logic"),
    };
>>>>>>> e7dd9cc1
}<|MERGE_RESOLUTION|>--- conflicted
+++ resolved
@@ -14,17 +14,11 @@
         new SectionModel(typeof(BehaviorsGalleryPage), "Behaviors", Color.FromArgb("#8E8CD8"),
             "Behaviors lets you add functionality to user interface controls without having to subclass them. Behaviors are written in code and added to controls in XAML or code"),
 
-<<<<<<< HEAD
-            new SectionModel(typeof(ConvertersGalleryPage), "Converters", Color.FromArgb("#EA005E"),
-                "Converters let you convert bindings of a certain type to a different value, based on custom logic"),
+        new SectionModel(typeof(ConvertersGalleryPage), "Converters", Color.FromArgb("#EA005E"),
+            "Converters let you convert bindings of a certain type to a different value, based on custom logic"),
 
-            new SectionModel(typeof(ViewsGalleryPage), "Views", Color.FromArgb("#EF6950"),
-                "A custom view or control allows for adding custom functionality as if it came out of the Maui box"),
+        new SectionModel(typeof(ViewsGalleryPage), "Views", Color.FromArgb("#EF6950"),
+            "A custom view or control allows for adding custom functionality as if it came out of the Maui box"),
         };
     }
-=======
-        new SectionModel(typeof(ConvertersGalleryPage), "Converters", Color.FromArgb("#EA005E"),
-            "Converters let you convert bindings of a certain type to a different value, based on custom logic"),
-    };
->>>>>>> e7dd9cc1
 }